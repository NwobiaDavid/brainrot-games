<<<<<<< HEAD
#root {
  max-width: 100%;
  margin: 0;
  padding: 0;
  text-align: center;
  overflow-x: hidden; /* Prevent horizontal scrolling on mobile */
=======
*{
  box-sizing: border-box;
  text-align: center;
>>>>>>> fc5a3d4a
}

.app {
  margin: 0;
  padding: 0;
  min-height: 100vh;
  display: flex;
  flex-direction: column;
  background-color: var(--background-color);
  color: var(--text-color);
  transition: background-color 0.3s ease, color 0.3s ease;
  width: 100%;
  overflow-x: hidden; /* Prevent horizontal scrolling on mobile */
  position: relative;
  box-sizing: border-box;
  padding-bottom: 1rem; /* Add padding to prevent footer overlap */
}

/* On very small screens, ensure the content has enough space to fit the footer */
@media (max-height: 500px) {
  .app {
  padding: 0;
  min-height: calc(100vh + 100px);
  }
}

.logo {
  height: 6em;
  padding: 1.5em;
  will-change: filter;
  transition: filter 300ms;
}
.logo:hover {
  filter: drop-shadow(0 0 2em #646cffaa);
}
.logo.react:hover {
  filter: drop-shadow(0 0 2em #61dafbaa);
}

@keyframes logo-spin {
  from {
    transform: rotate(0deg);
  }
  to {
    transform: rotate(360deg);
  }
}

@media (prefers-reduced-motion: no-preference) {
  a:nth-of-type(2) .logo {
    animation: logo-spin infinite 20s linear;
  }
}

.card {
  padding: 2em;
}

.read-the-docs {
  color: #888;
}

/* Footer styles */
.footer {
  margin-top: auto;
  padding: 1rem 0;
  background-color: var(--definition-bg);
  border-top: 1px solid var(--border-color);
  color: var(--text-color);
  transition: background-color 0.3s ease, color 0.3s ease;
<<<<<<< HEAD
  width: 100vw; /* Full viewport width */
  position: relative;
  left: 50%;
  right: 50%;
  margin-left: -50vw;
  margin-right: -50vw;
  box-sizing: border-box;
  box-shadow: 0 -1px 3px rgba(0, 0, 0, 0.05); /* Subtle shadow at the top */
=======
>>>>>>> fc5a3d4a
}

.footer-wrapper {
  width: 100%;
  max-width: 1280px;
  margin: 0 auto;
  padding: 0 1rem;
  box-sizing: border-box;
}

.footer-content {
  display: flex;
  flex-direction: column;
  align-items: center;
  gap: 0.75rem;
  width: 100%;
  box-sizing: border-box;
}

.footer-text {
  font-size: 0.9rem;
  opacity: 0.9;
  text-align: center;
}

.footer-links {
  display: flex;
  flex-wrap: wrap;
  justify-content: center;
  gap: 1.25rem;
  margin-top: 0.25rem;
}

.footer-link {
  color: var(--text-color);
  text-decoration: none;
  font-weight: 500;
  transition: color 0.2s ease;
  position: relative;
  padding: 0.25rem 0;
  -webkit-tap-highlight-color: transparent;
}

.footer-link:hover {
  color: var(--correct-color);
}

.footer-link:after {
  content: '';
  position: absolute;
  bottom: 0;
  left: 0;
  width: 0;
  height: 2px;
  background-color: var(--correct-color);
  transition: width 0.2s ease;
}

.footer-link:hover:after,
.footer-link:active:after {
  width: 100%;
}

@media (min-width: 768px) {
  .footer-content {
    flex-direction: row;
    justify-content: center;
    gap: 1.5rem;
  }

  .footer-text {
    margin-right: 0.5rem;
  }
  
  .footer-links {
    flex-wrap: nowrap;
  }
}

@media (max-width: 599px) {
  .footer {
    padding: 0.75rem 0;
  }
  
  .footer-wrapper {
    padding: 0 0.5rem;
  }
  
  .footer-content {
    padding: 0;
    gap: 0.5rem;
    width: 100%;
  }
  
  .footer-links {
    width: 100%;
    justify-content: space-around;
    gap: 0.75rem;
    padding: 0 0.25rem;
  }
  
  .footer-text {
    font-size: 0.8rem;
    padding: 0 0.5rem;
    max-width: 280px;
    text-align: center;
  }
  
  /* Add active states for touch devices */
  .footer-link:active {
    color: var(--correct-color);
    opacity: 0.8;
  }
}

/* Even smaller screens */
@media (max-width: 320px) {
  .footer-text {
    font-size: 0.75rem;
  }
  
  .footer-links {
    gap: 0.5rem;
  }
  
  .footer-link {
    font-size: 0.9rem;
  }
}

main.wordle-container {
  flex: 1;
  display: flex;
  flex-direction: column;
  width: 100%;
  margin-bottom: 1rem; /* Add spacing before footer */
}<|MERGE_RESOLUTION|>--- conflicted
+++ resolved
@@ -1,15 +1,13 @@
-<<<<<<< HEAD
+* {
+  box-sizing: border-box;
+  text-align: center;
+}
+
 #root {
   max-width: 100%;
   margin: 0;
   padding: 0;
-  text-align: center;
   overflow-x: hidden; /* Prevent horizontal scrolling on mobile */
-=======
-*{
-  box-sizing: border-box;
-  text-align: center;
->>>>>>> fc5a3d4a
 }
 
 .app {
@@ -72,7 +70,6 @@
   color: #888;
 }
 
-/* Footer styles */
 .footer {
   margin-top: auto;
   padding: 1rem 0;
@@ -80,7 +77,6 @@
   border-top: 1px solid var(--border-color);
   color: var(--text-color);
   transition: background-color 0.3s ease, color 0.3s ease;
-<<<<<<< HEAD
   width: 100vw; /* Full viewport width */
   position: relative;
   left: 50%;
@@ -89,8 +85,6 @@
   margin-right: -50vw;
   box-sizing: border-box;
   box-shadow: 0 -1px 3px rgba(0, 0, 0, 0.05); /* Subtle shadow at the top */
-=======
->>>>>>> fc5a3d4a
 }
 
 .footer-wrapper {
